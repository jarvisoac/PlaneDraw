--- conflicted
+++ resolved
@@ -46,7 +46,7 @@
 #endif
 
 namespace {
-<<<<<<< HEAD
+
 const float pageSizes[][2] = { { 0.0f, 0.0f },               // BoundingBox
                                { 841.0f, 1189.0f },          // A0
                                { 594.0f, 841.0f },           // A1
@@ -63,11 +63,7 @@
                                { 8.5f*25.4f, 14.0f*25.4f },  // Legal
                                { 7.2f*25.4f, 10.5f*25.4f }   // Executive
                              };
-=======
-const float pageSizes[3][2] = { { 0.0f, 0.0f }, // BoundingBox
-                                { 210.0f, 297.0f },
-                                { 8.5f*25.4f, 11.0f*25.4f } };
->>>>>>> a4c66971
+
 const float ppmm = 720.0f / 254.0f;
 }
 
@@ -729,11 +725,7 @@
 
 void
 Board::addDuplicates( const Shape & shape,
-<<<<<<< HEAD
                       std::size_t times,
-=======
-                      unsigned int times,
->>>>>>> a4c66971
                       double dx, double dy, double scale )
 {
   Shape * s = shape.clone();
@@ -748,11 +740,7 @@
 
 void
 Board::addDuplicates( const Shape & shape,
-<<<<<<< HEAD
                       std::size_t times,
-=======
-                      unsigned int times,
->>>>>>> a4c66971
                       double dx, double dy,
                       double scaleX, double scaleY,
                       double angle )
@@ -948,11 +936,7 @@
                      iColormap->first.red(),
                      iColormap->first.green(),
                      iColormap->first.blue() );
-<<<<<<< HEAD
     if ( iColormap->second >= 32 ) out << colorString;
-=======
-    if ( iColormap->second >= 32 ) file << colorString;
->>>>>>> a4c66971
     ++iColormap;
   }
 
@@ -970,7 +954,6 @@
     (*i)->flushFIG( out, transform, colormap );
     ++i;
   }
-<<<<<<< HEAD
 }
 
 void
@@ -979,9 +962,6 @@
   std::ofstream out( filename );
   saveFIG(out,pageWidth,pageHeight,margin);
   out.close();
-=======
-  file.close();
->>>>>>> a4c66971
 }
 
 void
@@ -1011,7 +991,6 @@
   out << " \"http://www.w3.org/Graphics/SVG/1.1/DTD/svg11.dtd\">" << std::endl;
 
   if ( pageWidth > 0 && pageHeight > 0 ) {
-<<<<<<< HEAD
     out << "<svg width=\""
         << pageWidth << "mm\" height=\""
         << pageHeight << "mm\" " << std::endl;
@@ -1043,43 +1022,6 @@
     out << "\" />\n";
     out << " </clipPath>\n";
     out << "<g clip-path=\"url(#GlobalClipPath)\">\n";
-=======
-    file << "<svg width=\""
-         << pageWidth << "mm\" height=\""
-         << pageHeight << "mm\" " << std::endl;
-    file << "     viewBox=\"0 0 "
-         << pageWidth * ppmm  << " "
-         << pageHeight * ppmm  << "\" " << std::endl;
-    file << "     xmlns=\"http://www.w3.org/2000/svg\"" << std::endl;
-    file << "     xmlns:xlink=\"http://www.w3.org/1999/xlink\"" << std::endl;
-    file << "     version=\"1.1\" >" << std::endl;
-  } else {
-    file << "<svg width=\""
-         << ( bbox.width / ppmm )  << "mm"
-         << "\" height=\""
-         << ( bbox.height / ppmm ) << "mm"
-         << "\" " << std::endl;
-    file << "     viewBox=\"0 0 "
-         << bbox.width  << " "
-         << bbox.height << "\" " << std::endl;
-    file << "     xmlns=\"http://www.w3.org/2000/svg\"" << std::endl;
-    file << "     xmlns:xlink=\"http://www.w3.org/1999/xlink\"" << std::endl;
-    file << "     version=\"1.1\" >" << std::endl;
-  }
-
-  file << "<desc>" << filename
-       << ", created with the Board library (Copyleft) 2007 Sebastien Fourey"
-       << "</desc>" << std::endl;
-
-  if ( clipping  ) {
-    file << "<g clip-rule=\"nonzero\">\n"
-         << " <clipPath id=\"GlobalClipPath\">\n"
-         << "  <path clip-rule=\"evenodd\"  d=\"";
-    _clippingPath.flushSVGCommands( file, transform );
-    file << "\" />\n";
-    file << " </clipPath>\n";
-    file << "<g clip-path=\"url(#GlobalClipPath)\">\n";
->>>>>>> a4c66971
   }
 
   // Draw the background color if needed.
@@ -1156,7 +1098,6 @@
     (*i)->flushTikZ( out, transform );
     ++i;
   }
-<<<<<<< HEAD
   out << "\\end{tikzpicture}" << std::endl;
 }
 
@@ -1166,10 +1107,6 @@
   std::ofstream out( filename );
   saveTikZ(out,pageWidth,pageHeight,margin);
   out.close();
-=======
-  file << "\\end{tikzpicture}" << std::endl;
-  file.close();
->>>>>>> a4c66971
 }
 
 void
@@ -1224,17 +1161,10 @@
  */
 
 /**
-<<<<<<< HEAD
  * @mainpage LibBoard - A C++ library for simple Postscript, SVG, and XFig drawings
  *
  * <table border="0"><tr><td><img align=left src="http://libboard.sourceforge.net/images/LibBoardLogoII_Small.png"/></td>
  * <td>(Copyleft) 2007 S&eacute;bastien Fourey - GREYC ENSICAEN</td></tr></table>
-=======
- * @mainpage LibBoard - A C++ library for simple Postscript, SVG, and
- * XFig drawings.
- *
- * <img align=left src="http://libboard.sourceforge.net/images/LibBoardLogoII_Small.png"> (Copyleft) 2007 S&eacute;bastien Fourey - GREYC ENSICAEN
->>>>>>> a4c66971
  *
  * @section intro_sec Introduction
  *
