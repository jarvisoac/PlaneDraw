#  LibBoard CMake file
#  Contribution of Jason Gauci, University of Central Florida, http://eplex.cs.ucf.edu/
#  Modified by Guillaume Nee, GREYC, http://www.greyc.fr

Project(LibBoard)

ADD_DEFINITIONS(-D_USE_MATH_DEFINES)

CMAKE_MINIMUM_REQUIRED(VERSION 2.6)

find_package(ImageMagick COMPONENTS Magick++)
IF ( ImageMagick_Magick++_FOUND )
  SET( Board_Have_MagickPlusPlus 1 )
  INCLUDE_DIRECTORIES( ${ImageMagick_INCLUDE_DIRS} )
ELSE( ImageMagick_Magick++_FOUND )
  SET( Board_Have_MagickPlusPlus 0 )
ENDIF( ImageMagick_Magick++_FOUND )

IF ( WIN32 )
 SET( Board_Win32 1 )
ELSE ( WIN32 )
 SET( Board_Win32 0 )
ENDIF ( WIN32 )


configure_file (
  "${PROJECT_SOURCE_DIR}/include/BoardConfig.h.in"
  "${PROJECT_SOURCE_DIR}/include/BoardConfig.h"
)

IF(MSVC)
  SET(CMAKE_CXX_FLAGS_DEBUG "${CMAKE_CXX_FLAGS_DEBUG} /EHsc /RTCsu /W3")
  SET(CMAKE_C_FLAGS_DEBUG "${CMAKE_C_FLAGS_DEBUG} /EHsc /RTCsu /W3")

  SET(CMAKE_CXX_FLAGS_RELEASE "${CMAKE_CXX_FLAGS_RELEASE} /EHsc")
  SET(CMAKE_C_FLAGS_RELEASE "${CMAKE_C_FLAGS_RELEASE} /EHsc")

  SET(CMAKE_CXX_FLAGS_RELWITHDEBINFO "${CMAKE_CXX_FLAGS_RELWITHDEBINFO} /EHsc")
  SET(CMAKE_C_FLAGS_RELWITHDEBINFO "${CMAKE_C_FLAGS_RELWITHDEBINFO} /EHsc")

  SET(CMAKE_CXX_FLAGS_MINSIZEREL "${CMAKE_CXX_FLAGS_MINSIZEREL} /EHsc")
  SET(CMAKE_C_FLAGS_MINSIZEREL "${CMAKE_C_FLAGS_MINSIZEREL} /EHsc")
ELSE(MSVC)
  SET(CMAKE_CXX_FLAGS_DEBUG "${CMAKE_CXX_FLAGS_DEBUG} -g -Wall -Wno-unused-variable")
  SET(CMAKE_C_FLAGS_DEBUG "${CMAKE_C_FLAGS_DEBUG} -g -Wall -Wno-unused-variable")

  SET(CMAKE_CXX_FLAGS_RELWITHDEBINFO "${CMAKE_CXX_FLAGS_DEBUG} -pg")
  SET(CMAKE_C_FLAGS_RELWITHDEBINFO "${CMAKE_C_FLAGS_DEBUG} -pg")

  SET(CMAKE_CXX_FLAGS_RELEASE "${CMAKE_CXX_FLAGS_DEBUG} -g")
  SET(CMAKE_CXX_FLAGS_RELEASE "${CMAKE_C_FLAGS_DEBUG} -g")
ENDIF(MSVC)

IF(NOT MYPROJ_RAN_ONCE)
  SET(MYPROJ_RAN_ONCE 1 CACHE INTERNAL "")

  SET(
    CMAKE_INSTALL_PREFIX
    "${CMAKE_SOURCE_DIR}/out/"
    CACHE
    FILEPATH
    "Install path prefix, prepended onto install directories."
    FORCE
    )

  SET(
    EXECUTABLE_OUTPUT_PATH
    "${CMAKE_SOURCE_DIR}/bin/"
    CACHE
    FILEPATH
    "Single output directory for building all executables."
    FORCE
    )

  SET(
    LIBRARY_OUTPUT_PATH
    "${CMAKE_SOURCE_DIR}/lib/"
    CACHE
    FILEPATH
    "Single output directory for building all libraries."
    FORCE
    )

  SET(
    CMAKE_BUILD_TYPE
    "Release"
    CACHE
    STRING
    "Description: Choose the type of build, options are: None(CMAKE_CXX_FLAGS or CMAKE_C_FLAGS used) Debug Release RelWithDebInfo MinSizeRel."
    FORCE
    )

ENDIF(NOT MYPROJ_RAN_ONCE)

INCLUDE_DIRECTORIES( include/ include/board )

LINK_DIRECTORIES( ${CMAKE_CURRENT_SOURCE_DIR}/lib/ )

SET(lib_src 
  src/Board.cpp
  src/Color.cpp
  src/Rect.cpp
  src/Path.cpp
  src/Shapes.cpp
  src/Image.cpp
  src/ShapeList.cpp
  src/Transforms.cpp
  src/TransformMatrix.cpp
  src/Tools.cpp
  src/PSFonts.cpp
<<<<<<< HEAD

  include/BoardConfig.h
  include/Board.h 
  include/board/Point.h
  include/board/Rect.h
  include/board/Color.h
  include/board/Path.h
  include/board/PSFonts.h
  include/board/ShapeList.h
  include/board/Shapes.h
  include/board/Tools.h
=======
  include/Board.h
  include/board/Color.h
  include/board/Image.h
  include/board/PSFonts.h
  include/board/Path.h
  include/board/Point.h
  include/board/Rect.h
  include/board/ShapeList.h
  include/board/Shapes.h
  include/board/Tools.h
  include/board/TransformMatrix.h
>>>>>>> a4c66971
  include/board/Transforms.h
  )

ADD_LIBRARY(board STATIC ${lib_src})
SET_TARGET_PROPERTIES(board PROPERTIES DEBUG_POSTFIX _d)

ADD_LIBRARY(board-dynamic SHARED ${lib_src})
SET_TARGET_PROPERTIES(board-dynamic PROPERTIES OUTPUT_NAME "board")
SET_TARGET_PROPERTIES(board-dynamic PROPERTIES PREFIX "lib")

FOREACH( EXAMPLE logo example1 example2 example3 example4
    arithmetic ellipse graph arrows  ruler koch clipping
    flag scale_ellipse line_style images )
  ADD_EXECUTABLE(
    ${EXAMPLE}
    examples/${EXAMPLE}.cpp
    )
  TARGET_LINK_LIBRARIES(
    ${EXAMPLE}
    debug board_d
    optimized board
    )
  TARGET_LINK_LIBRARIES(
   ${EXAMPLE}
   ${ImageMagick_LIBRARIES}
  )
  SET_TARGET_PROPERTIES(${EXAMPLE} PROPERTIES DEBUG_POSTFIX _d)
ENDFOREACH(EXAMPLE)
<|MERGE_RESOLUTION|>--- conflicted
+++ resolved
@@ -108,19 +108,7 @@
   src/TransformMatrix.cpp
   src/Tools.cpp
   src/PSFonts.cpp
-<<<<<<< HEAD
 
-  include/BoardConfig.h
-  include/Board.h 
-  include/board/Point.h
-  include/board/Rect.h
-  include/board/Color.h
-  include/board/Path.h
-  include/board/PSFonts.h
-  include/board/ShapeList.h
-  include/board/Shapes.h
-  include/board/Tools.h
-=======
   include/Board.h
   include/board/Color.h
   include/board/Image.h
@@ -132,7 +120,6 @@
   include/board/Shapes.h
   include/board/Tools.h
   include/board/TransformMatrix.h
->>>>>>> a4c66971
   include/board/Transforms.h
   )
 
