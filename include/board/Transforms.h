/* -*- mode: c++ -*- */
/**
 * @file   Transforms.h
 * @author Sebastien Fourey (GREYC)
 * @date   Sat Aug 18 2007
 *
 * @brief
 * \@copyright
 * This source code is part of the Board project, a C++ library whose
 * purpose is to allow simple drawings in EPS, FIG or SVG files.
 * Copyright (C) 2007 Sebastien Fourey <http://foureys.users.greyc.fr/>
 *
 * This program is free software: you can redistribute it and/or modify
 * it under the terms of the GNU Lesser General Public License as published
 * by the Free Software Foundation, either version 3 of the License, or
 * (at your option) any later version.
 *
 * This program is distributed in the hope that it will be useful,
 * but WITHOUT ANY WARRANTY; without even the implied warranty of
 * MERCHANTABILITY or FITNESS FOR A PARTICULAR PURPOSE.  See the
 * GNU Lesser General Public License for more details
 *
 * You should have received a copy of the GNU Lesser General Public License
 * along with this program.  If not, see <http://www.gnu.org/licenses/>.
 */
#ifndef _BOARD_TRANSFORMS_H_
#define _BOARD_TRANSFORMS_H_

#include <limits>
#include <vector>
#include <cmath>
#include "TransformMatrix.h"

namespace LibBoard {

struct Rect;
struct Shape;
struct ShapeList;

/**
 * The base class for transforms.
 * @brief
 */
struct Transform {
public:
  inline Transform();
  virtual ~Transform() { };
  virtual double mapX( double x ) const;
  virtual double mapY( double y ) const = 0;
  Point map( const Point & ) const;
  virtual void apply( double & x, double & y ) const;
  virtual double scale( double x ) const;
  virtual double rounded( double x ) const;
  virtual void setBoundingBox( const Rect & rect,
                               const double pageWidth,
                               const double pageHeight,
                               const double margin ) = 0;

  static inline double round( const double & x );

protected:
  double _scale;
  double _deltaX;
  double _deltaY;
  double _height;
};

/**
 * The TransformEPS structure.
 * @brief Structure representing a scaling and translation
 * suitable for an EPS output.
 */
struct TransformEPS : public Transform {
public:
  double mapY( double y ) const;
  void setBoundingBox( const Rect & rect,
                       const double pageWidth,
                       const double pageHeight,
                       const double margin );
};

/**
 * The TransformFIG structure.
 * @brief Structure representing a scaling and translation
 * suitable for an XFig output.
 */
struct TransformFIG : public Transform {
public:
  inline TransformFIG();
  double rounded( double x ) const;
  double mapY( double y ) const;
  int mapWidth( double width ) const;
  void setBoundingBox( const Rect & rect,
                       const double pageWidth,
                       const double pageHeight,
                       const double margin );
  void setDepthRange( const ShapeList & shapes );
  int mapDepth( int depth ) const;
private:
  int _maxDepth;
  int _minDepth;
};

/**
 * The TransformSVG structure.
 * @brief Structure representing a scaling and translation
 * suitable for an SVG output.
 */
struct TransformSVG : public Transform {
public:
  double rounded( double x ) const;
  double mapY( double y ) const;
  double mapWidth( double width ) const;
  void setBoundingBox( const Rect & rect,
                       const double pageWidth,
                       const double pageHeight,
                       const double margin );
<<<<<<< HEAD
=======
  TransformMatrix matrix() const;
  Point translation() const;
  double deltaX() const;
  double deltaY() const;
>>>>>>> a4c66971
};

/**
 * The TransformTikZ structure.
 * @brief Structure representing a scaling and translation
 * suitable for an TikZ output.
 */
struct TransformTikZ : public TransformSVG {
};


#include "Transforms.ih"

} // namespace LibBoard

#endif /* _TRANSFORMS_H_ */<|MERGE_RESOLUTION|>--- conflicted
+++ resolved
@@ -115,13 +115,11 @@
                        const double pageWidth,
                        const double pageHeight,
                        const double margin );
-<<<<<<< HEAD
-=======
   TransformMatrix matrix() const;
   Point translation() const;
   double deltaX() const;
   double deltaY() const;
->>>>>>> a4c66971
+
 };
 
 /**
