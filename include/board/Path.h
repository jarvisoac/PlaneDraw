--- conflicted
+++ resolved
@@ -48,11 +48,7 @@
     : _points( points ), _closed( closed ) { }
 
   Path( bool closed ) : _closed( closed ) { }
-<<<<<<< HEAD
-  
-=======
-
->>>>>>> a4c66971
+
   inline void clear();
 
   inline bool closed() const;
@@ -62,11 +58,7 @@
   inline std::size_t size() const;
 
   inline void setClosed( bool closed  );
-<<<<<<< HEAD
-  
-=======
-
->>>>>>> a4c66971
+
   /**
    * Barycenter of the path
    * @return
@@ -140,11 +132,7 @@
    * @return
    */
   Path & rotate( double angle );
-<<<<<<< HEAD
-  
-=======
-
->>>>>>> a4c66971
+
   /**
    *
    *
@@ -192,11 +180,8 @@
    * @return
    */
   Path & scale( double s );
-<<<<<<< HEAD
-  
-=======
-
->>>>>>> a4c66971
+
+
   /**
    *
    *
@@ -218,17 +203,10 @@
 
   void flushPostscript( std::ostream & stream,
                         const TransformEPS & transform ) const;
-<<<<<<< HEAD
-  
+
   void flushFIG( std::ostream & stream,
                  const TransformFIG & transform ) const;
-  
-=======
-
-  void flushFIG( std::ostream & stream,
-                 const TransformFIG & transform ) const;
-
->>>>>>> a4c66971
+
   void flushSVGPoints( std::ostream & stream,
                        const TransformSVG & transform ) const;
 
