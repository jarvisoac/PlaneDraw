--- conflicted
+++ resolved
@@ -1,13 +1,11 @@
-<<<<<<< HEAD
+2015-02-23  Sebastien Fourey  <http://www.greyc.ensicaen.fr>
+        * All: Replaced "unsigned int" by "std::size_std" where relevant.
+        * Board: saveXXX overloaded to accept ostreams as parameters.
+
 2014-07-01 Sebastien Fourey <http://www.greyc.fr>
 	* All: Added bitmap images inclusion in SVG and EPS files
 	(partially in FIG files).
-=======
-2015-02-23  Sebastien Fourey  <http://www.greyc.ensicaen.fr>
-        * All: Replaced "unsigned int" by "std::size_std" where relevant.
-        * Board: saveXXX overloaded to accept ostreams as parameters.
->>>>>>> c8a1b774
-
+	
 2011-11-29  Sebastien Fourey  <http://www.greyc.ensicaen.fr>
         * All: Added partial TIKZ support thanks to Nicolas Normand.
 
